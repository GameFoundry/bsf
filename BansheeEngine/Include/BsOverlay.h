#pragma once

#include "BsPrerequisites.h"
#include "BsCoreThreadAccessor.h"
#include "BsComponent.h"

namespace BansheeEngine
{
	/**
	 * @brief	Overlay components are a special type of components that can be attached directly
	 * 			to a Viewport and used for rendering 2D graphics. Any overlay components will be 
	 *			rendered after any other scene objects, so these components are usually used for 
	 *			GUI elements and full screen effects.
	 */
	class BS_EXPORT Overlay : public Component
	{
	public:
		virtual ~Overlay();

<<<<<<< HEAD
		virtual void render(DrawList& drawList) const = 0;
=======
		/**
		 * @brief	Called by the renderer when rendering is in progress. Allows the overlay
		 *			to queue itself for rendering.
		 */
		virtual void render(RenderQueue& renderQueue) const = 0;

		/**
		 * @copydoc	Component::update
		 */
>>>>>>> 28537e7b
		virtual void update() {}

		/**
		 * @brief	Returns the viewport onto which this overlay will be overlaid on.
		 */
		Viewport* getTarget() const { return mRenderTarget; }

		/**
		 * @brief	Depth determines in which order the overlays render in case they overlap.
		 * 			Smaller depth means the overlay is in front of anything with larger depth.
		 */
		INT32 getDepth() const { return mDepth; }

		/**
		 * @brief	Depth determines in which order the overlays render in case they overlap.
		 * 			Smaller depth means the overlay is in front of anything with larger depth.
		 */
		void setDepth(INT32 depth) { mDepth = depth; }

	protected:
		friend class SceneObject;

		Viewport* mRenderTarget;
		INT32 mDepth;

		Overlay(const HSceneObject& parent, Viewport* target);
	};
}<|MERGE_RESOLUTION|>--- conflicted
+++ resolved
@@ -1,60 +1,56 @@
-#pragma once
-
-#include "BsPrerequisites.h"
-#include "BsCoreThreadAccessor.h"
-#include "BsComponent.h"
-
-namespace BansheeEngine
-{
-	/**
-	 * @brief	Overlay components are a special type of components that can be attached directly
-	 * 			to a Viewport and used for rendering 2D graphics. Any overlay components will be 
-	 *			rendered after any other scene objects, so these components are usually used for 
-	 *			GUI elements and full screen effects.
-	 */
-	class BS_EXPORT Overlay : public Component
-	{
-	public:
-		virtual ~Overlay();
-
-<<<<<<< HEAD
-		virtual void render(DrawList& drawList) const = 0;
-=======
-		/**
-		 * @brief	Called by the renderer when rendering is in progress. Allows the overlay
-		 *			to queue itself for rendering.
-		 */
-		virtual void render(RenderQueue& renderQueue) const = 0;
-
-		/**
-		 * @copydoc	Component::update
-		 */
->>>>>>> 28537e7b
-		virtual void update() {}
-
-		/**
-		 * @brief	Returns the viewport onto which this overlay will be overlaid on.
-		 */
-		Viewport* getTarget() const { return mRenderTarget; }
-
-		/**
-		 * @brief	Depth determines in which order the overlays render in case they overlap.
-		 * 			Smaller depth means the overlay is in front of anything with larger depth.
-		 */
-		INT32 getDepth() const { return mDepth; }
-
-		/**
-		 * @brief	Depth determines in which order the overlays render in case they overlap.
-		 * 			Smaller depth means the overlay is in front of anything with larger depth.
-		 */
-		void setDepth(INT32 depth) { mDepth = depth; }
-
-	protected:
-		friend class SceneObject;
-
-		Viewport* mRenderTarget;
-		INT32 mDepth;
-
-		Overlay(const HSceneObject& parent, Viewport* target);
-	};
+#pragma once
+
+#include "BsPrerequisites.h"
+#include "BsCoreThreadAccessor.h"
+#include "BsComponent.h"
+
+namespace BansheeEngine
+{
+	/**
+	 * @brief	Overlay components are a special type of components that can be attached directly
+	 * 			to a Viewport and used for rendering 2D graphics. Any overlay components will be 
+	 *			rendered after any other scene objects, so these components are usually used for 
+	 *			GUI elements and full screen effects.
+	 */
+	class BS_EXPORT Overlay : public Component
+	{
+	public:
+		virtual ~Overlay();
+
+		/**
+		 * @brief	Called by the renderer when rendering is in progress. Allows the overlay
+		 *			to queue itself for rendering.
+		 */
+		virtual void render(DrawList& drawList) const = 0;
+
+		/**
+		 * @copydoc	Component::update
+		 */
+		virtual void update() {}
+
+		/**
+		 * @brief	Returns the viewport onto which this overlay will be overlaid on.
+		 */
+		Viewport* getTarget() const { return mRenderTarget; }
+
+		/**
+		 * @brief	Depth determines in which order the overlays render in case they overlap.
+		 * 			Smaller depth means the overlay is in front of anything with larger depth.
+		 */
+		INT32 getDepth() const { return mDepth; }
+
+		/**
+		 * @brief	Depth determines in which order the overlays render in case they overlap.
+		 * 			Smaller depth means the overlay is in front of anything with larger depth.
+		 */
+		void setDepth(INT32 depth) { mDepth = depth; }
+
+	protected:
+		friend class SceneObject;
+
+		Viewport* mRenderTarget;
+		INT32 mDepth;
+
+		Overlay(const HSceneObject& parent, Viewport* target);
+	};
 }
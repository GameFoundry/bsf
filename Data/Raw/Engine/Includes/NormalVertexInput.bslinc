#ifdef USE_BLEND_SHAPES
mixin MorphVertexInput
#else
mixin NormalVertexInput
#endif
{
	code
	{
		struct VStoFS
		{
			float4 position : SV_Position;
			float2 uv0 : TEXCOORD0;
			float3 worldPosition : TEXCOORD1;
			
			float3 tangentToWorldZ : NORMAL; // Note: Half-precision could be used
			float4 tangentToWorldX : TANGENT; // Note: Half-precision could be used
		};

		struct VertexInput
		{
			float3 position : POSITION;
			float3 normal : NORMAL; // Note: Half-precision could be used
			float4 tangent : TANGENT; // Note: Half-precision could be used
			float2 uv0 : TEXCOORD0;
			
			#ifdef USE_BLEND_SHAPES
				float3 deltaPosition : POSITION1;
				float4 deltaNormal : NORMAL1;
			#endif				
		};
		
		struct VertexIntermediate
		{
			float3 worldNormal; // Note: Half-precision could be used
			float4 worldTangent; // Note: Half-precision could be used
			
			float tangentSign;
		};
		
		float3x3 getTangentToLocal(VertexInput input, out float tangentSign)
		{
			float3 normal = input.normal * 2.0f - 1.0f;
			float3 tangent = input.tangent.xyz * 2.0f - 1.0f;
			
<<<<<<< HEAD
			#ifdef USE_BLEND_SHAPES
				float3 deltaNormal = (input.deltaNormal.xyz * 2.0f - 1.0f) * 2.0f;
				normal = normalize(normal + deltaNormal * input.deltaNormal.w);
				tangent = normalize(tangent - dot(tangent, normal) * normal);
			#endif
=======
			// Vertex input containing only position data
			struct VertexInput_PO
			{
				float3 position : POSITION;
				
				#ifdef USE_BLEND_SHAPES
					float3 deltaPosition : POSITION1;
				#endif	
			};
			
			struct VertexIntermediate
			{
				float3 worldNormal; // Note: Half-precision could be used
				float4 worldTangent; // Note: Half-precision could be used
				
				float tangentSign;
			};
>>>>>>> 7a2466e3
			
			float3 bitangent = cross(normal, tangent) * input.tangent.w;
			tangentSign = input.tangent.w * gWorldDeterminantSign;
			
			// Note: Maybe it's better to store everything in row vector format?
			float3x3 result = float3x3(tangent, bitangent, normal);
			result = transpose(result);
											
			return result;
		}
		
		VertexIntermediate getVertexIntermediate(VertexInput input)
		{
			VertexIntermediate result;
			
			float tangentSign;
			float3x3 tangentToLocal = getTangentToLocal(input, tangentSign);
			float3x3 tangentToWorld = mul((float3x3)gMatWorldNoScale, tangentToLocal);
			
			// Note: Consider transposing these externally, for easier reads
			result.worldNormal = float3(tangentToWorld[0][2], tangentToWorld[1][2], tangentToWorld[2][2]); // Normal basis vector
			result.worldTangent = float4(tangentToWorld[0][0], tangentToWorld[1][0], tangentToWorld[2][0], tangentSign); // Tangent basis vector
			
<<<<<<< HEAD
			return result;
		}
		
		float4 getVertexWorldPosition(VertexInput input, VertexIntermediate intermediate)
		{
			#ifdef USE_BLEND_SHAPES
				float4 position = float4(input.position + input.deltaPosition, 1.0f);
			#else
				float4 position = float4(input.position, 1.0f);
			#endif			
		
			return mul(gMatWorld, position);
		}
		
		void populateVertexOutput(VertexInput input, VertexIntermediate intermediate, inout VStoFS result)
		{
			result.uv0 = input.uv0;
			
			result.tangentToWorldZ = intermediate.worldNormal;
			result.tangentToWorldX = intermediate.worldTangent;
		}
=======
			float4 getVertexWorldPosition(VertexInput_PO input)
			{
				#ifdef USE_BLEND_SHAPES
					float4 position = float4(input.position + input.deltaPosition, 1.0f);
				#else
					float4 position = float4(input.position, 1.0f);
				#endif			
			
				return mul(gMatWorld, position);
			}
			
			void populateVertexOutput(VertexInput input, VertexIntermediate intermediate, inout VStoFS result)
			{
				result.uv0 = input.uv0;
				
				result.tangentToWorldZ = intermediate.worldNormal;
				result.tangentToWorldX = intermediate.worldTangent;
			}
		};
>>>>>>> 7a2466e3
	};
};<|MERGE_RESOLUTION|>--- conflicted
+++ resolved
@@ -29,6 +29,16 @@
 			#endif				
 		};
 		
+		// Vertex input containing only position data
+		struct VertexInput_PO
+		{
+			float3 position : POSITION;
+			
+			#ifdef USE_BLEND_SHAPES
+				float3 deltaPosition : POSITION1;
+			#endif	
+		};			
+		
 		struct VertexIntermediate
 		{
 			float3 worldNormal; // Note: Half-precision could be used
@@ -42,31 +52,11 @@
 			float3 normal = input.normal * 2.0f - 1.0f;
 			float3 tangent = input.tangent.xyz * 2.0f - 1.0f;
 			
-<<<<<<< HEAD
 			#ifdef USE_BLEND_SHAPES
 				float3 deltaNormal = (input.deltaNormal.xyz * 2.0f - 1.0f) * 2.0f;
 				normal = normalize(normal + deltaNormal * input.deltaNormal.w);
 				tangent = normalize(tangent - dot(tangent, normal) * normal);
 			#endif
-=======
-			// Vertex input containing only position data
-			struct VertexInput_PO
-			{
-				float3 position : POSITION;
-				
-				#ifdef USE_BLEND_SHAPES
-					float3 deltaPosition : POSITION1;
-				#endif	
-			};
-			
-			struct VertexIntermediate
-			{
-				float3 worldNormal; // Note: Half-precision could be used
-				float4 worldTangent; // Note: Half-precision could be used
-				
-				float tangentSign;
-			};
->>>>>>> 7a2466e3
 			
 			float3 bitangent = cross(normal, tangent) * input.tangent.w;
 			tangentSign = input.tangent.w * gWorldDeterminantSign;
@@ -90,7 +80,6 @@
 			result.worldNormal = float3(tangentToWorld[0][2], tangentToWorld[1][2], tangentToWorld[2][2]); // Normal basis vector
 			result.worldTangent = float4(tangentToWorld[0][0], tangentToWorld[1][0], tangentToWorld[2][0], tangentSign); // Tangent basis vector
 			
-<<<<<<< HEAD
 			return result;
 		}
 		
@@ -105,6 +94,17 @@
 			return mul(gMatWorld, position);
 		}
 		
+		float4 getVertexWorldPosition(VertexInput_PO input)
+		{
+			#ifdef USE_BLEND_SHAPES
+				float4 position = float4(input.position + input.deltaPosition, 1.0f);
+			#else
+				float4 position = float4(input.position, 1.0f);
+			#endif			
+		
+			return mul(gMatWorld, position);
+		}		
+		
 		void populateVertexOutput(VertexInput input, VertexIntermediate intermediate, inout VStoFS result)
 		{
 			result.uv0 = input.uv0;
@@ -112,26 +112,5 @@
 			result.tangentToWorldZ = intermediate.worldNormal;
 			result.tangentToWorldX = intermediate.worldTangent;
 		}
-=======
-			float4 getVertexWorldPosition(VertexInput_PO input)
-			{
-				#ifdef USE_BLEND_SHAPES
-					float4 position = float4(input.position + input.deltaPosition, 1.0f);
-				#else
-					float4 position = float4(input.position, 1.0f);
-				#endif			
-			
-				return mul(gMatWorld, position);
-			}
-			
-			void populateVertexOutput(VertexInput input, VertexIntermediate intermediate, inout VStoFS result)
-			{
-				result.uv0 = input.uv0;
-				
-				result.tangentToWorldZ = intermediate.worldNormal;
-				result.tangentToWorldX = intermediate.worldTangent;
-			}
-		};
->>>>>>> 7a2466e3
 	};
 };
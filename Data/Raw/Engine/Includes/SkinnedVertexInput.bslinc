--- conflicted
+++ resolved
@@ -33,6 +33,18 @@
 			#endif
 		};
 		
+		// Vertex input containing only position data
+		struct VertexInput_PO
+		{
+			float3 position : POSITION;
+			uint4 blendIndices : BLENDINDICES;
+			float4 blendWeights : BLENDWEIGHT;
+			
+			#ifdef USE_BLEND_SHAPES
+				float3 deltaPosition : POSITION1;
+			#endif
+		};		
+		
 		struct VertexIntermediate
 		{
 			float3x4 blendMatrix;
@@ -50,14 +62,13 @@
 			return float3x4(row0, row1, row2);
 		}
 		
-		float3x4 getBlendMatrix(VertexInput input)
+		float3x4 getBlendMatrix(float4 blendWeights, uint4 blendIndices)
 		{
-			float3x4 result = input.blendWeights.x * getBoneMatrix(input.blendIndices.x);
-			result += input.blendWeights.y * getBoneMatrix(input.blendIndices.y);
-			result += input.blendWeights.z * getBoneMatrix(input.blendIndices.z);
-			result += input.blendWeights.w * getBoneMatrix(input.blendIndices.w);
+			float3x4 result = blendWeights.x * getBoneMatrix(blendIndices.x);
+			result += blendWeights.y * getBoneMatrix(blendIndices.y);
+			result += blendWeights.z * getBoneMatrix(blendIndices.z);
+			result += blendWeights.w * getBoneMatrix(blendIndices.w);
 			
-<<<<<<< HEAD
 			return result;
 		}
 		
@@ -67,24 +78,7 @@
 		
 			float3 normal = input.normal * 2.0f - 1.0f;
 			float3 tangent = input.tangent.xyz * 2.0f - 1.0f;
-=======
-			// Vertex input containing only position data
-			struct VertexInput_PO
-			{
-				float3 position : POSITION;
-				uint4 blendIndices : BLENDINDICES;
-				float4 blendWeights : BLENDWEIGHT;
-				
-				#ifdef USE_BLEND_SHAPES
-					float3 deltaPosition : POSITION1;
-				#endif
-			};
-			
-			struct VertexIntermediate
-			{
-				float3x4 blendMatrix;
->>>>>>> 7a2466e3
-			
+
 			#ifdef USE_BLEND_SHAPES
 				float3 deltaNormal = (input.deltaNormal.xyz * 2.0f - 1.0f) * 2.0f;
 				normal = normalize(normal + deltaNormal * input.deltaNormal.w);
@@ -94,20 +88,8 @@
 			normal = mul(blendMatrix, float4(normal, 0.0f)).xyz;
 			tangent = mul(blendMatrix, float4(tangent, 0.0f)).xyz;
 			
-<<<<<<< HEAD
 			float3 bitangent = cross(normal, tangent) * tangentSign;
 			tangentSign *= gWorldDeterminantSign;
-=======
-			float3x4 getBlendMatrix(float4 blendWeights, uint4 blendIndices)
-			{
-				float3x4 result = blendWeights.x * getBoneMatrix(blendIndices.x);
-				result += blendWeights.y * getBoneMatrix(blendIndices.y);
-				result += blendWeights.z * getBoneMatrix(blendIndices.z);
-				result += blendWeights.w * getBoneMatrix(blendIndices.w);
-				
-				return result;
-			}
->>>>>>> 7a2466e3
 			
 			float3x3 result = float3x3(tangent, bitangent, normal);
 			result = transpose(result);
@@ -119,31 +101,12 @@
 		{
 			VertexIntermediate result;
 			
-			result.blendMatrix = getBlendMatrix(input);
+			result.blendMatrix = getBlendMatrix(input.blendWeights, input.blendIndices);
 			
-<<<<<<< HEAD
 			float tangentSign;
 			float3x3 tangentToLocal = getSkinnedTangentToLocal(input, result.blendMatrix, tangentSign);
 			float3x3 tangentToWorld = mul((float3x3)gMatWorldNoScale, tangentToLocal);
-=======
-			VertexIntermediate getVertexIntermediate(VertexInput input)
-			{
-				VertexIntermediate result;
-				
-				result.blendMatrix = getBlendMatrix(input.blendWeights, input.blendIndices);
-				
-				float tangentSign;
-				float3x3 tangentToLocal = getSkinnedTangentToLocal(input, result.blendMatrix, tangentSign);
-				float3x3 tangentToWorld = mul((float3x3)gMatWorldNoScale, tangentToLocal);
-				
-				// Note: Consider transposing these externally, for easier reads
-				result.worldNormal = float3(tangentToWorld[0][2], tangentToWorld[1][2], tangentToWorld[2][2]); // Normal basis vector
-				result.worldTangent = float4(tangentToWorld[0][0], tangentToWorld[1][0], tangentToWorld[2][0], tangentSign); // Tangent basis vector
-				
-				return result;
-			}
->>>>>>> 7a2466e3
-			
+
 			// Note: Consider transposing these externally, for easier reads
 			result.worldNormal = float3(tangentToWorld[0][2], tangentToWorld[1][2], tangentToWorld[2][2]); // Normal basis vector
 			result.worldTangent = float4(tangentToWorld[0][0], tangentToWorld[1][0], tangentToWorld[2][0], tangentSign); // Tangent basis vector
@@ -163,36 +126,25 @@
 			return mul(gMatWorld, position);
 		}
 		
+		float4 getVertexWorldPosition(VertexInput_PO input)
+		{
+			#ifdef USE_BLEND_SHAPES
+				float4 position = float4(input.position + input.deltaPosition, 1.0f);
+			#else
+				float4 position = float4(input.position, 1.0f);
+			#endif
+		
+			float3x4 blendMatrix = getBlendMatrix(input.blendWeights, input.blendIndices);
+			position = float4(mul(blendMatrix, position), 1.0f);
+			return mul(gMatWorld, position);
+		}		
+		
 		void populateVertexOutput(VertexInput input, VertexIntermediate intermediate, inout VStoFS result)
 		{
 			result.uv0 = input.uv0;
 			
-<<<<<<< HEAD
 			result.tangentToWorldZ = intermediate.worldNormal;
 			result.tangentToWorldX = intermediate.worldTangent;
 		}
-=======
-			float4 getVertexWorldPosition(VertexInput_PO input)
-			{
-				#ifdef USE_BLEND_SHAPES
-					float4 position = float4(input.position + input.deltaPosition, 1.0f);
-				#else
-					float4 position = float4(input.position, 1.0f);
-				#endif
-			
-				float3x4 blendMatrix = getBlendMatrix(input.blendWeights, input.blendIndices);
-				position = float4(mul(blendMatrix, position), 1.0f);
-				return mul(gMatWorld, position);
-			}
-			
-			void populateVertexOutput(VertexInput input, VertexIntermediate intermediate, inout VStoFS result)
-			{
-				result.uv0 = input.uv0;
-				
-				result.tangentToWorldZ = intermediate.worldNormal;
-				result.tangentToWorldX = intermediate.worldTangent;
-			}
-		};
->>>>>>> 7a2466e3
 	};
 };
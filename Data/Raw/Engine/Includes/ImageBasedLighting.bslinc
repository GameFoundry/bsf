--- conflicted
+++ resolved
@@ -1,6 +1,6 @@
 #include "$ENGINE$\ReflectionCubemapCommon.bslinc"
 
-mixin ImageBasedLighting 
+mixin ImageBasedLighting
 {
 	mixin ReflectionCubemapCommon;
 
@@ -22,28 +22,27 @@
 			float2 padding;
 		};
 	
-		[internal] TextureCube gSkyReflectionTex;
-		[internal] SamplerState gSkyReflectionSamp;
-		
-		[internal] TextureCube gSkyIrradianceTex;
-		[internal] SamplerState gSkyIrradianceSamp;
-		
-		[internal] TextureCubeArray gReflProbeCubemaps;
-		[internal] SamplerState gReflProbeSamp;
-		
-		[internal] Texture2D gPreintegratedEnvBRDF;
-		[internal] SamplerState gPreintegratedEnvBRDFSamp;
-		
-		[internal] StructuredBuffer<ReflProbeData> gReflectionProbes;	
-
-		#ifdef USE_COMPUTE_INDICES
+		TextureCube gSkyReflectionTex;
+		SamplerState gSkyReflectionSamp;
+		
+		TextureCube gSkyIrradianceTex;
+		SamplerState gSkyIrradianceSamp;
+		
+		TextureCubeArray gReflProbeCubemaps;
+		SamplerState gReflProbeSamp;
+		
+		Texture2D gPreintegratedEnvBRDF;
+		SamplerState gPreintegratedEnvBRDFSamp;
+		
+		StructuredBuffer<ReflProbeData> gReflectionProbes;	
+
+		#if USE_COMPUTE_INDICES
 			groupshared uint gReflectionProbeIndices[MAX_PROBES];
 		#endif
-		#ifdef USE_LIGHT_GRID_INDICES
-			[internal] Buffer<uint> gReflectionProbeIndices;
+		#if USE_LIGHT_GRID_INDICES
+			Buffer<uint> gReflectionProbeIndices;
 		#endif
 		
-		[internal]
 		cbuffer ReflProbeParams
 		{
 			uint gReflCubemapNumMips;
@@ -117,34 +116,8 @@
 			float3 positiveIntersections = max(intersectsMax, intersectsMin);
 			float intersectDist = min(positiveIntersections.x, min(positiveIntersections.y, positiveIntersections.z));
 			
-<<<<<<< HEAD
 			float3 intersectPositionWS = originWS + intersectDist * dirWS;
 			float3 lookupDir = intersectPositionWS - centerWS;
-=======
-			StructuredBuffer<ReflProbeData> gReflectionProbes;	
-
-			#if USE_COMPUTE_INDICES
-				groupshared uint gReflectionProbeIndices[MAX_PROBES];
-			#endif
-			#if USE_LIGHT_GRID_INDICES
-				Buffer<uint> gReflectionProbeIndices;
-			#endif
-			
-			cbuffer ReflProbeParams
-			{
-				uint gReflCubemapNumMips;
-				uint gNumProbes;
-				uint gSkyCubemapAvailable;
-				uint gUseReflectionMaps;
-				uint gSkyCubemapNumMips;
-				float gSkyBrightness;
-			}	
-			
-			float3 getSkyIndirectDiffuse(float3 dir)
-			{
-				return gSkyIrradianceTex.SampleLevel(gSkyIrradianceSamp, dir, 0).rgb * gSkyBrightness;
-			}
->>>>>>> a8819e5b
 			
 			// Calculate contribution
 			//// Shrink the box so fade out happens within box extents

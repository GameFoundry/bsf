--- conflicted
+++ resolved
@@ -179,7 +179,6 @@
 			// For more customizability allow the user to provide separate albedo/specular colors for both types.
 			float3 specularColor = lerp(float3(0.04f, 0.04f, 0.04f), surfaceData.albedo.rgb, surfaceData.metalness);
 			
-<<<<<<< HEAD
 			float3 diffuse = calcDiffuseLambert(diffuseColor);
 			
 			float roughness = max(surfaceData.roughness, 0.04f); // Prevent NaNs
@@ -194,14 +193,160 @@
 			return diffuse + specular * specLobeEnergy;
 		}	
 		
-		[internal] StructuredBuffer<LightData> gLights;
-		
-		#ifdef USE_COMPUTE_INDICES
+		float3 getLuminanceDirectional(LightData lightData, float3 worldPos, float3 V, float3 R, SurfaceData surfaceData)
+		{
+			float3 N = surfaceData.worldNormal.xyz;
+			float3 L = -lightData.direction;
+			float NoL = saturate(dot(N, L));
+			float specEnergy = 1.0f;
+			
+			// Distant disk area light. Calculate its contribution analytically by
+			// finding the most important (least error) point on the area light and
+			// use it as a form of importance sampling.
+			if(lightData.srcRadius > 0)
+			{
+				float diskRadius = sin(lightData.srcRadius);
+				float distanceToDisk = cos(lightData.srcRadius);
+				
+				// Closest point to disk (approximation for distant disks)
+				float DoR = dot(L, R);
+				float3 S = normalize(R - DoR * L);
+				L = DoR < distanceToDisk ? normalize(distanceToDisk * L + S * diskRadius) : R;
+			}
+			
+			float3 surfaceShading = getSurfaceShading(V, L, specEnergy, surfaceData);
+			float illuminance = lightData.luminance * NoL;
+			return lightData.color * illuminance * surfaceShading;
+		}
+		
+		float3 getLuminanceRadial(LightData lightData, float3 worldPos, float3 V, float3 R, float roughness2, SurfaceData surfaceData)
+		{
+			float3 N = surfaceData.worldNormal.xyz;
+			float3 toLight = lightData.position - worldPos;
+			float distToLightSqrd = dot(toLight, toLight);
+			float invDistToLight = rsqrt(distToLightSqrd);
+			
+			float3 L = toLight * invDistToLight;
+			float NoL = dot(N, L);
+			
+			float specEnergy = 1.0f;
+			float illuminance = 0.0f;
+
+			// Sphere area light. Calculate its contribution analytically by
+			// finding the most important (least error) point on the area light and
+			// use it as a form of importance sampling.
+			if(lightData.srcRadius > 0)
+			{
+				// Calculate illuminance depending on source size, distance and angle
+				illuminance = illuminanceSphereAreaLight(NoL, distToLightSqrd, lightData);	
+
+				// Energy conservation:
+				//    We are widening the specular distribution by the sphere's subtended angle, 
+				//    so we need to handle the increase in energy. It is not enough just to account
+				//    for the sphere solid angle, since the energy difference is highly dependent on
+				//    specular distribution. By accounting for this energy difference we ensure glossy
+				//    reflections have sharp edges, instead of being too blurry.
+				//    See http://blog.selfshadow.com/publications/s2013-shading-course/karis/s2013_pbs_epic_notes_v2.pdf for reference
+				float sphereAngle = saturate(lightData.srcRadius * invDistToLight);
+				
+				specEnergy = roughness2 / saturate(roughness2 + 0.5f * sphereAngle);
+				specEnergy *= specEnergy;							
+			
+				// Find closest point on sphere to ray
+				float3 closestPointOnRay = dot(toLight, R) * R;
+				float3 centerToRay = closestPointOnRay - toLight;
+				float invDistToRay = rsqrt(dot(centerToRay, centerToRay));
+				float3 closestPointOnSphere = toLight + centerToRay * saturate(lightData.srcRadius * invDistToRay);
+				
+				toLight = closestPointOnSphere;
+				L = normalize(toLight);
+			}
+			else
+			{
+				NoL = saturate(NoL);
+				illuminance = illuminancePointLight(distToLightSqrd, NoL, lightData);
+			}
+			
+			float attenuation = getRadialAttenuation(distToLightSqrd, lightData);
+			float3 surfaceShading = getSurfaceShading(V, L, specEnergy, surfaceData);
+				
+			return lightData.color * illuminance * attenuation * surfaceShading;
+		}
+		
+		float3 getLuminanceSpot(LightData lightData, float3 worldPos, float3 V, float3 R, float roughness2, SurfaceData surfaceData)
+		{
+			float3 N = surfaceData.worldNormal.xyz;
+			float3 toLight = lightData.position - worldPos;
+			float distToLightSqrd = dot(toLight, toLight);
+			float invDistToLight = rsqrt(distToLightSqrd);
+			
+			float3 L = toLight * invDistToLight;
+			float NoL = dot(N, L);
+			
+			float specEnergy = 1.0f;
+			float illuminance = 0.0f;
+			float spotAttenuation = 1.0f;
+			
+			// Disc area light. Calculate its contribution analytically by
+			// finding the most important (least error) point on the area light and
+			// use it as a form of importance sampling.
+			if(lightData.srcRadius > 0)
+			{
+				// Calculate illuminance depending on source size, distance and angle
+				illuminance = illuminanceDiscAreaLight(NoL, distToLightSqrd, L, lightData);	
+			
+				// Energy conservation: Similar case as with radial lights
+				float rightDiscAngle = saturate(lightData.srcRadius * invDistToLight);
+				
+				// Account for disc orientation somewhat
+				float discAngle = rightDiscAngle * saturate(dot(lightData.direction, -L));
+				
+				specEnergy = roughness2 / saturate(roughness2 + 0.5f * discAngle);
+				specEnergy *= specEnergy;							
+			
+				// Find closest point on disc to ray
+				float3 discNormal = -lightData.direction;
+				float distAlongLightDir = max(dot(R, discNormal), 1e-6f);
+				float t = dot(toLight, discNormal) / distAlongLightDir;
+				float3 closestPointOnPlane = R * t; // Relative to shaded world point
+				
+				float3 centerToRay = closestPointOnPlane - toLight;
+				float invDistToRay = rsqrt(dot(centerToRay, centerToRay));
+				float3 closestPointOnDisc = toLight + centerToRay * saturate(lightData.srcRadius * invDistToRay);
+
+				toLight = closestPointOnDisc;
+				L = normalize(toLight);
+				
+				// Expand spot attenuation by disc radius (not physically based)
+				float3 toSpotEdge = normalize(lightData.shiftedLightPosition - worldPos);
+				spotAttenuation = getSpotAttenuation(toSpotEdge, lightData);
+				
+				// TODO - Spot attenuation fades out the specular highlight in a noticeable way
+			}
+			else
+			{
+				NoL = saturate(NoL);
+				illuminance = illuminancePointLight(distToLightSqrd, NoL, lightData);
+				
+				spotAttenuation = getSpotAttenuation(L, lightData);
+			}
+			
+			float radialAttenuation = getRadialAttenuation(distToLightSqrd, lightData);
+			float attenuation = spotAttenuation * radialAttenuation;
+			float3 surfaceShading = getSurfaceShading(V, L, specEnergy, surfaceData);
+				
+			return lightData.color * illuminance * attenuation * surfaceShading;
+		}
+		
+		#if USE_COMPUTE_INDICES
 			groupshared uint gLightIndices[MAX_LIGHTS];
 		#endif
-		#ifdef USE_LIGHT_GRID_INDICES
-			[internal] Buffer<uint> gLightIndices;
+		#if USE_LIGHT_GRID_INDICES
+			Buffer<uint> gLightIndices;
 		#endif
+		
+		#if USE_COMPUTE_INDICES || USE_LIGHT_GRID_INDICES
+		StructuredBuffer<LightData> gLights;
 		
 		float4 getDirectLighting(float3 worldPos, float3 V, float3 R, SurfaceData surfaceData, uint4 lightOffsets)
 		{
@@ -212,192 +357,12 @@
 			float3 outLuminance = 0;
 			float alpha = 0.0f;
 			if(surfaceData.worldNormal.w > 0.0f)
-=======
-			float3 getLuminanceDirectional(LightData lightData, float3 worldPos, float3 V, float3 R, SurfaceData surfaceData)
-			{
-				float3 N = surfaceData.worldNormal.xyz;
-				float3 L = -lightData.direction;
-				float NoL = saturate(dot(N, L));
-				float specEnergy = 1.0f;
-				
-				// Distant disk area light. Calculate its contribution analytically by
-				// finding the most important (least error) point on the area light and
-				// use it as a form of importance sampling.
-				if(lightData.srcRadius > 0)
-				{
-					float diskRadius = sin(lightData.srcRadius);
-					float distanceToDisk = cos(lightData.srcRadius);
-					
-					// Closest point to disk (approximation for distant disks)
-					float DoR = dot(L, R);
-					float3 S = normalize(R - DoR * L);
-					L = DoR < distanceToDisk ? normalize(distanceToDisk * L + S * diskRadius) : R;
-				}
-				
-				float3 surfaceShading = getSurfaceShading(V, L, specEnergy, surfaceData);
-				float illuminance = lightData.luminance * NoL;
-				return lightData.color * illuminance * surfaceShading;
-			}
-			
-			float3 getLuminanceRadial(LightData lightData, float3 worldPos, float3 V, float3 R, float roughness2, SurfaceData surfaceData)
-			{
-				float3 N = surfaceData.worldNormal.xyz;
-				float3 toLight = lightData.position - worldPos;
-				float distToLightSqrd = dot(toLight, toLight);
-				float invDistToLight = rsqrt(distToLightSqrd);
-				
-				float3 L = toLight * invDistToLight;
-				float NoL = dot(N, L);
-				
-				float specEnergy = 1.0f;
-				float illuminance = 0.0f;
-
-				// Sphere area light. Calculate its contribution analytically by
-				// finding the most important (least error) point on the area light and
-				// use it as a form of importance sampling.
-				if(lightData.srcRadius > 0)
-				{
-					// Calculate illuminance depending on source size, distance and angle
-					illuminance = illuminanceSphereAreaLight(NoL, distToLightSqrd, lightData);	
-
-					// Energy conservation:
-					//    We are widening the specular distribution by the sphere's subtended angle, 
-					//    so we need to handle the increase in energy. It is not enough just to account
-					//    for the sphere solid angle, since the energy difference is highly dependent on
-					//    specular distribution. By accounting for this energy difference we ensure glossy
-					//    reflections have sharp edges, instead of being too blurry.
-					//    See http://blog.selfshadow.com/publications/s2013-shading-course/karis/s2013_pbs_epic_notes_v2.pdf for reference
-					float sphereAngle = saturate(lightData.srcRadius * invDistToLight);
-					
-					specEnergy = roughness2 / saturate(roughness2 + 0.5f * sphereAngle);
-					specEnergy *= specEnergy;							
-				
-					// Find closest point on sphere to ray
-					float3 closestPointOnRay = dot(toLight, R) * R;
-					float3 centerToRay = closestPointOnRay - toLight;
-					float invDistToRay = rsqrt(dot(centerToRay, centerToRay));
-					float3 closestPointOnSphere = toLight + centerToRay * saturate(lightData.srcRadius * invDistToRay);
-					
-					toLight = closestPointOnSphere;
-					L = normalize(toLight);
-				}
-				else
-				{
-					NoL = saturate(NoL);
-					illuminance = illuminancePointLight(distToLightSqrd, NoL, lightData);
-				}
-				
-				float attenuation = getRadialAttenuation(distToLightSqrd, lightData);
-				float3 surfaceShading = getSurfaceShading(V, L, specEnergy, surfaceData);
-					
-				return lightData.color * illuminance * attenuation * surfaceShading;
-			}
-			
-			float3 getLuminanceSpot(LightData lightData, float3 worldPos, float3 V, float3 R, float roughness2, SurfaceData surfaceData)
-			{
-				float3 N = surfaceData.worldNormal.xyz;
-				float3 toLight = lightData.position - worldPos;
-				float distToLightSqrd = dot(toLight, toLight);
-				float invDistToLight = rsqrt(distToLightSqrd);
-				
-				float3 L = toLight * invDistToLight;
-				float NoL = dot(N, L);
-				
-				float specEnergy = 1.0f;
-				float illuminance = 0.0f;
-				float spotAttenuation = 1.0f;
-				
-				// Disc area light. Calculate its contribution analytically by
-				// finding the most important (least error) point on the area light and
-				// use it as a form of importance sampling.
-				if(lightData.srcRadius > 0)
-				{
-					// Calculate illuminance depending on source size, distance and angle
-					illuminance = illuminanceDiscAreaLight(NoL, distToLightSqrd, L, lightData);	
-				
-					// Energy conservation: Similar case as with radial lights
-					float rightDiscAngle = saturate(lightData.srcRadius * invDistToLight);
-					
-					// Account for disc orientation somewhat
-					float discAngle = rightDiscAngle * saturate(dot(lightData.direction, -L));
-					
-					specEnergy = roughness2 / saturate(roughness2 + 0.5f * discAngle);
-					specEnergy *= specEnergy;							
-				
-					// Find closest point on disc to ray
-					float3 discNormal = -lightData.direction;
-					float distAlongLightDir = max(dot(R, discNormal), 1e-6f);
-					float t = dot(toLight, discNormal) / distAlongLightDir;
-					float3 closestPointOnPlane = R * t; // Relative to shaded world point
-					
-					float3 centerToRay = closestPointOnPlane - toLight;
-					float invDistToRay = rsqrt(dot(centerToRay, centerToRay));
-					float3 closestPointOnDisc = toLight + centerToRay * saturate(lightData.srcRadius * invDistToRay);
-
-					toLight = closestPointOnDisc;
-					L = normalize(toLight);
-					
-					// Expand spot attenuation by disc radius (not physically based)
-					float3 toSpotEdge = normalize(lightData.shiftedLightPosition - worldPos);
-					spotAttenuation = getSpotAttenuation(toSpotEdge, lightData);
-					
-					// TODO - Spot attenuation fades out the specular highlight in a noticeable way
-				}
-				else
-				{
-					NoL = saturate(NoL);
-					illuminance = illuminancePointLight(distToLightSqrd, NoL, lightData);
-					
-					spotAttenuation = getSpotAttenuation(L, lightData);
-				}
-				
-				float radialAttenuation = getRadialAttenuation(distToLightSqrd, lightData);
-				float attenuation = spotAttenuation * radialAttenuation;
-				float3 surfaceShading = getSurfaceShading(V, L, specEnergy, surfaceData);
-					
-				return lightData.color * illuminance * attenuation * surfaceShading;
-			}
-			
-			#if USE_COMPUTE_INDICES
-				groupshared uint gLightIndices[MAX_LIGHTS];
-			#endif
-			#if USE_LIGHT_GRID_INDICES
-				Buffer<uint> gLightIndices;
-			#endif
-			
-			#if USE_COMPUTE_INDICES || USE_LIGHT_GRID_INDICES
-			StructuredBuffer<LightData> gLights;
-			
-			float4 getDirectLighting(float3 worldPos, float3 V, float3 R, SurfaceData surfaceData, uint4 lightOffsets)
->>>>>>> a8819e5b
 			{
 				// Handle directional lights
 				for(uint i = 0; i < lightOffsets.x; ++i)
 				{
-<<<<<<< HEAD
 					LightData lightData = gLights[i];
-				
-					float3 L = -lightData.direction;
-					float NoL = saturate(dot(N, L));
-					float specEnergy = 1.0f;
-					
-					// Distant disk area light. Calculate its contribution analytically by
-					// finding the most important (least error) point on the area light and
-					// use it as a form of importance sampling.
-					if(lightData.srcRadius > 0)
-					{
-						float diskRadius = sin(lightData.srcRadius);
-						float distanceToDisk = cos(lightData.srcRadius);
-						
-						// Closest point to disk (approximation for distant disks)
-						float DoR = dot(L, R);
-						float3 S = normalize(R - DoR * L);
-						L = DoR < distanceToDisk ? normalize(distanceToDisk * L + S * diskRadius) : R;
-					}
-					
-					float3 surfaceShading = getSurfaceShading(V, L, specEnergy, surfaceData);
-					float illuminance = lightData.luminance * NoL;
-					outLuminance += lightData.color * illuminance * surfaceShading;
+					outLuminance += getLuminanceDirectional(lightData, worldPos, V, R, surfaceData);
 				}
 				
 				// Handle radial lights
@@ -406,55 +371,7 @@
 					uint lightIdx = gLightIndices[i];
 					LightData lightData = gLights[lightIdx];
 					
-					float3 toLight = lightData.position - worldPos;
-					float distToLightSqrd = dot(toLight, toLight);
-					float invDistToLight = rsqrt(distToLightSqrd);
-					
-					float3 L = toLight * invDistToLight;
-					float NoL = dot(N, L);
-					
-					float specEnergy = 1.0f;
-					float illuminance = 0.0f;
-
-					// Sphere area light. Calculate its contribution analytically by
-					// finding the most important (least error) point on the area light and
-					// use it as a form of importance sampling.
-					if(lightData.srcRadius > 0)
-					{
-						// Calculate illuminance depending on source size, distance and angle
-						illuminance = illuminanceSphereAreaLight(NoL, distToLightSqrd, lightData);	
-
-						// Energy conservation:
-						//    We are widening the specular distribution by the sphere's subtended angle, 
-						//    so we need to handle the increase in energy. It is not enough just to account
-						//    for the sphere solid angle, since the energy difference is highly dependent on
-						//    specular distribution. By accounting for this energy difference we ensure glossy
-						//    reflections have sharp edges, instead of being too blurry.
-						//    See http://blog.selfshadow.com/publications/s2013-shading-course/karis/s2013_pbs_epic_notes_v2.pdf for reference
-						float sphereAngle = saturate(lightData.srcRadius * invDistToLight);
-						
-						specEnergy = roughness2 / saturate(roughness2 + 0.5f * sphereAngle);
-						specEnergy *= specEnergy;							
-					
-						// Find closest point on sphere to ray
-						float3 closestPointOnRay = dot(toLight, R) * R;
-						float3 centerToRay = closestPointOnRay - toLight;
-						float invDistToRay = rsqrt(dot(centerToRay, centerToRay));
-						float3 closestPointOnSphere = toLight + centerToRay * saturate(lightData.srcRadius * invDistToRay);
-						
-						toLight = closestPointOnSphere;
-						L = normalize(toLight);
-					}
-					else
-					{
-						NoL = saturate(NoL);
-						illuminance = illuminancePointLight(distToLightSqrd, NoL, lightData);
-					}
-					
-					float attenuation = getRadialAttenuation(distToLightSqrd, lightData);
-					float3 surfaceShading = getSurfaceShading(V, L, specEnergy, surfaceData);
-						
-					outLuminance += lightData.color * illuminance * attenuation * surfaceShading;
+					outLuminance += getLuminanceRadial(lightData, worldPos, V, R, roughness2, surfaceData);
 				}
 
 				// Handle spot lights
@@ -463,105 +380,16 @@
 					uint lightIdx = gLightIndices[i];
 					LightData lightData = gLights[lightIdx];
 					
-					float3 toLight = lightData.position - worldPos;
-					float distToLightSqrd = dot(toLight, toLight);
-					float invDistToLight = rsqrt(distToLightSqrd);
-					
-					float3 L = toLight * invDistToLight;
-					float NoL = dot(N, L);
-					
-					float specEnergy = 1.0f;
-					float illuminance = 0.0f;
-					float spotAttenuation = 1.0f;
-					
-					// Disc area light. Calculate its contribution analytically by
-					// finding the most important (least error) point on the area light and
-					// use it as a form of importance sampling.
-					if(lightData.srcRadius > 0)
-					{
-						// Calculate illuminance depending on source size, distance and angle
-						illuminance = illuminanceDiscAreaLight(NoL, distToLightSqrd, L, lightData);	
-					
-						// Energy conservation: Similar case as with radial lights
-						float rightDiscAngle = saturate(lightData.srcRadius * invDistToLight);
-						
-						// Account for disc orientation somewhat
-						float discAngle = rightDiscAngle * saturate(dot(lightData.direction, -L));
-						
-						specEnergy = roughness2 / saturate(roughness2 + 0.5f * discAngle);
-						specEnergy *= specEnergy;							
-					
-						// Find closest point on disc to ray
-						float3 discNormal = -lightData.direction;
-						float distAlongLightDir = max(dot(R, discNormal), 1e-6f);
-						float t = dot(toLight, discNormal) / distAlongLightDir;
-						float3 closestPointOnPlane = R * t; // Relative to shaded world point
-						
-						float3 centerToRay = closestPointOnPlane - toLight;
-						float invDistToRay = rsqrt(dot(centerToRay, centerToRay));
-						float3 closestPointOnDisc = toLight + centerToRay * saturate(lightData.srcRadius * invDistToRay);
-
-						toLight = closestPointOnDisc;
-						L = normalize(toLight);
-						
-						// Expand spot attenuation by disc radius (not physically based)
-						float3 toSpotEdge = normalize(lightData.shiftedLightPosition - worldPos);
-						spotAttenuation = getSpotAttenuation(toSpotEdge, lightData);
-						
-						// TODO - Spot attenuation fades out the specular highlight in a noticeable way
-					}
-					else
-					{
-						NoL = saturate(NoL);
-						illuminance = illuminancePointLight(distToLightSqrd, NoL, lightData);
-						
-						spotAttenuation = getSpotAttenuation(L, lightData);
-					}
-=======
-					// Handle directional lights
-					for(uint i = 0; i < lightOffsets.x; ++i)
-					{
-						LightData lightData = gLights[i];
-						outLuminance += getLuminanceDirectional(lightData, worldPos, V, R, surfaceData);
-					}
-					
-					// Handle radial lights
-                    for (uint i = lightOffsets.y; i < lightOffsets.z; ++i)
-                    {
-                        uint lightIdx = gLightIndices[i];
-						LightData lightData = gLights[lightIdx];
-                        
-						outLuminance += getLuminanceRadial(lightData, worldPos, V, R, roughness2, surfaceData);
-                    }
-
-					// Handle spot lights
-					for(uint i = lightOffsets.z; i < lightOffsets.w; ++i)
-                    {
-                        uint lightIdx = gLightIndices[i];
-						LightData lightData = gLights[lightIdx];
-						
-						outLuminance += getLuminanceSpot(lightData, worldPos, V, R, roughness2, surfaceData);
-                    }
->>>>>>> a8819e5b
-					
-					float radialAttenuation = getRadialAttenuation(distToLightSqrd, lightData);
-					float attenuation = spotAttenuation * radialAttenuation;
-					float3 surfaceShading = getSurfaceShading(V, L, specEnergy, surfaceData);
-						
-					outLuminance += lightData.color * illuminance * attenuation * surfaceShading;
+					outLuminance += getLuminanceSpot(lightData, worldPos, V, R, roughness2, surfaceData);
 				}
 				
 				// Ambient term for in-editor visualization, not used in actual lighting
 				outLuminance += surfaceData.albedo.rgb * gAmbientFactor / PI;
 				alpha = 1.0f;
 			}
-<<<<<<< HEAD
 			
 			return float4(outLuminance, alpha);
 		}
-=======
-			#endif
-		};
->>>>>>> a8819e5b
+		#endif
 	};
 };